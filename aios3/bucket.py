import datetime
import hmac
import base64
import hashlib
import asyncio
import xmltodict

from functools import partial
from urllib.parse import quote

import aiohttp

from . import errors


amz_uriencode = partial(quote, safe='~')
amz_uriencode_slash = partial(quote, safe='~/')

_SIGNATURES = {}
SIGNATURE_V2 = 'v2'
SIGNATURE_V4 = 'v4'
SIG_V2_SUBRESOURCES = {
    'acl', 'lifecycle', 'location', 'logging', 'notification',
    'partNumber', 'policy', 'requestPayment', 'torrent', 'uploadId',
    'uploads', 'versionId', 'versioning', 'versions', 'website'
    }


class Key(object):

    def __init__(self, *, key, last_modified, etag, size, storage_class):
        self.key = key
        self.last_modified = last_modified
        self.etag = etag
        self.size = int(size)
        self.storage_class = storage_class

    @classmethod
    def from_dict(Key, d):
        return Key(
            key=d['Key'], last_modified=datetime.datetime.strptime(d['LastModified'], '%Y-%m-%dT%H:%M:%S.000Z'),
            etag=d['ETag'], size=d['Size'], storage_class=d['StorageClass']
        )

    def __repr__(self):
        return '<Key {}:{}>'.format(self.key, self.size)


class Request(object):
    def __init__(self, verb, resource, query, headers, payload, scheme='http'):
        self.verb = verb
        self.resource = amz_uriencode_slash(resource)
        self.params = query
<<<<<<< HEAD

        self.query_string = '&'.join(k + '=' + v
            for k, v in sorted((amz_uriencode(k), amz_uriencode(v))
=======
        self.query_string = '&'.join(k + '=' + v if v is not None else k
            for k, v in sorted((amz_uriencode(k), amz_uriencode(v) if v is not None else None)
>>>>>>> b2c03808
                               for k, v in query.items()))

        self.headers = headers
        self.payload = payload
        self.content_md5 = ''
        self.scheme = scheme

    @property
    def url(self):
<<<<<<< HEAD
        return '{0.scheme}://{0.headers[HOST]}{0.resource}?{0.query_string}' \
            .format(self)
=======
        hostHeader = self.headers['HOST']
        hostPort = hostHeader.split(':')
        proto = 'http'
        if (len(hostPort) == 2):
            if (hostPort[1] == '443'):
                proto = 'https'
        return '{1}://{0.headers[HOST]}{0.resource}?{0.query_string}' \
            .format(self, proto)
>>>>>>> b2c03808


def _hmac(key, val):
    return hmac.new(key, val, hashlib.sha256).digest()


def _signkey(key, date, region, service):
    date_key = _hmac(("AWS4" + key).encode('ascii'),
                        date.encode('ascii'))
    date_region_key = _hmac(date_key, region.encode('ascii'))
    svc_key = _hmac(date_region_key, service.encode('ascii'))
    return _hmac(svc_key, b'aws4_request')


@partial(_SIGNATURES.setdefault, SIGNATURE_V4)
def sign_v4(req, *,
         aws_key, aws_secret, aws_service='s3', aws_region='us-east-1', **_):

    time = datetime.datetime.utcnow()
    date = time.strftime('%Y%m%d')
    timestr = time.strftime("%Y%m%dT%H%M%SZ")
    req.headers['x-amz-date'] = timestr
    if isinstance(req.payload, bytes):
        payloadhash = hashlib.sha256(req.payload).hexdigest()
    else:
        payloadhash = 'STREAMING-AWS4-HMAC-SHA256-PAYLOAD'
    req.headers['x-amz-content-sha256'] = payloadhash

    signing_key = _signkey(aws_secret, date, aws_region, aws_service)

    headernames = ';'.join(k.lower() for k in sorted(req.headers))

    creq = (
        "{req.verb}\n"
        "{req.resource}\n"
        "{req.query_string}\n"
        "{headers}\n\n"
        "{headernames}\n"
        "{payloadhash}".format(
        req=req,
        headers='\n'.join(k.lower() + ':' + req.headers[k].strip()
            for k in sorted(req.headers)),
        headernames=headernames,
        payloadhash=payloadhash
        ))
    string_to_sign = (
        "AWS4-HMAC-SHA256\n{ts}\n"
        "{date}/{region}/{service}/aws4_request\n"
        "{reqhash}".format(
        ts=timestr,
        date=date,
        region=aws_region,
        service=aws_service,
        reqhash=hashlib.sha256(creq.encode('ascii')).hexdigest(),
        ))
    sig = hmac.new(signing_key, string_to_sign.encode('ascii'),
        hashlib.sha256).hexdigest()

    ahdr = ('AWS4-HMAC-SHA256 '
        'Credential={key}/{date}/{region}/{service}/aws4_request, '
        'SignedHeaders={headers}, Signature={sig}'.format(
        key=aws_key, date=date, region=aws_region, service=aws_service,
        headers=headernames,
        sig=sig,
        ))
    req.headers['Authorization'] = ahdr


def _hmac_old(key, val):
    return hmac.new(key, val, hashlib.sha1).digest()


@partial(_SIGNATURES.setdefault, SIGNATURE_V2)
def sign_v2(req, aws_key, aws_secret, aws_bucket, **_):
    time = datetime.datetime.utcnow()
    timestr = time.strftime("%Y%m%dT%H%M%SZ")
    req.headers['x-amz-date'] = timestr

    subresource = '&'.join(sorted(
        (k + '=' + v) if v else k
        for k, v in req.params.items()
        if k in SIG_V2_SUBRESOURCES))
    if subresource:
        subresource = '?' + subresource

    string_to_sign = (
        '{req.verb}\n'
        '{cmd5}\n'
        '{ctype}\n'
        '\n'  # date, we use x-amz-date
        '{headers}\n'
        '{resource}'
        ).format(
            req=req,
            cmd5=req.headers.get('CONTENT-MD5', '') or '',
            ctype=req.headers.get('CONTENT-TYPE', '') or '',
            headers='\n'.join(k.lower() + ':' + req.headers[k].strip()
                for k in sorted(req.headers)
                if k.lower().startswith('x-amz-')),
            resource='/' + aws_bucket + req.resource + subresource)
    sig = base64.b64encode(
        _hmac_old(aws_secret.encode('ascii'), string_to_sign.encode('ascii'))
        ).decode('ascii')
    ahdr = 'AWS {key}:{sig}'.format(key=aws_key, sig=sig)
    req.headers['Authorization'] = ahdr


class ObjectChunk(object):
    def __init__(self, bucket, key, firstByte, lastByte, versionId=None):
        if (isinstance(bucket, Bucket)):
            bucket = bucket._name
        self.bucket = bucket
        self.key = key
        self.firstByte = firstByte
        self.lastByte = lastByte
        self.versionId = versionId



class MultipartUpload(object):

    def __init__(self, bucket, key, upload_id):
        self.bucket = bucket
        self.key = key
        self.upload_id = upload_id
<<<<<<< HEAD
        self.parts = dict()  # num -> etag
=======
        self.parts = {}
>>>>>>> b2c03808
        self._done = False
        self._uri = '/' + self.key + '?uploadId=' + self.upload_id

    @asyncio.coroutine
    def copy_chunk(self, copy_source, copy_source_range):
        if self._done:
            raise RuntimeError("Can't add_chunk after commit or close")
        part_num = len(self.parts) + 1
        self.parts[part_num] = None

        result = yield from self.bucket._request(Request("PUT",
            '/' + self.key, {
                'uploadId': self.upload_id,
                'partNumber': str(part_num),
            }, headers={
                    'x-amz-copy-source': copy_source,
                    'x-amz-copy-source-range': copy_source_range,
                    'HOST': self.bucket._host,
            }, payload=b'',
            scheme=self.bucket._scheme))
        try:
            xml = yield from result.read()
            if result.status != 200:
                raise errors.AWSException.from_bytes(result.status, xml)

            xml = xmltodict.parse(xml)["CopyPartResult"]
            etag = xml["ETag"]
            if etag.startswith("\""): etag = etag[1:-1]
            self.parts[part_num] = etag
        finally:
            result.close()

    @asyncio.coroutine
    def add_chunk(self, data):
        assert isinstance(data, (bytes, memoryview, bytearray, ObjectChunk)), data

        # figure out how to check chunk size, all but last one
        # assert len(data) > 5 << 30, "Chunk must be at least 5Mb"

        if self._done:
            raise RuntimeError("Can't add_chunk after commit or close")
<<<<<<< HEAD
        part_num = len(self.parts) + 1
        self.parts[part_num] = None
=======
        
        partNumber = len(self.parts) + 1
        self.parts[partNumber] = None

        headers = {
            'HOST': self.bucket._host,
            # next one aiohttp adds for us anyway, so we must put it here
            # so it's added into signature
            'CONTENT-TYPE': 'application/octed-stream',
        }

        isCopy = False
        if (isinstance(data, ObjectChunk)):
            objChunk = data
            data = b''
            srcPath = "/{0}/{1}".format(objChunk.bucket, amz_uriencode(objChunk.key))
            if (objChunk.versionId is not None):
                srcPath = srcPath + "?versionId={0}".format(objChunk.versionId)
            headers['x-amz-copy-source'] = srcPath
            headers['x-amz-copy-source-range'] = "bytes={0}-{1}".format(objChunk.firstByte, objChunk.lastByte)
            isCopy = True
        else:
            headers['CONTENT-LENGTH'] = str(len(data))
            
>>>>>>> b2c03808

        result = yield from self.bucket._request(Request("PUT",
            '/' + self.key, {
                'uploadId': self.upload_id,
<<<<<<< HEAD
                'partNumber': str(part_num),
            }, headers={
                'CONTENT-LENGTH': str(len(data)),
                'HOST': self.bucket._host,
                # next one aiohttp adds for us anyway, so we must put it here
                # so it's added into signature
                'CONTENT-TYPE': 'application/octed-stream',
            }, payload=data,
            scheme=self.bucket._scheme))
        try:
            if result.status != 200:
                xml = yield from result.read()
                raise errors.AWSException.from_bytes(result.status, xml)
            etag = result.headers['ETAG']
            self.parts[part_num] = etag
        finally:
            result.close()

=======
                'partNumber': str(partNumber),
            }, headers=headers, payload=data))
        try:
            if result.status != 200:
                xml = yield from result.read()
                raise errors.AWSException.from_bytes(result.status, xml, self.key + ":" +str(partNumber))
            if not isCopy:
                etag = result.headers['ETAG']   # per AWS docs get the etag from the headers
            else:
                # Per AWS docs if copy case need to get the etag from the XML response
                xmlBytes = yield from result.content.read()
                responseXML = parse_xml(xmlBytes)
                etag = responseXML.find('s3:ETag', namespaces=NS).text.strip('"')
        finally:
            yield from result.wait_for_close()
            
        self.parts[partNumber] = etag
        
>>>>>>> b2c03808
    @asyncio.coroutine
    def commit(self):
        if self._done:
            raise RuntimeError("Can't commit twice or after close")
        self._done = True
<<<<<<< HEAD

        self.parts = [{'PartNumber': n, 'ETag': etag} for n, etag in self.parts.items()]
        self.parts = sorted(self.parts, key=lambda x: x['PartNumber'])
        self.xml = {"CompleteMultipartUpload": {'Part': self.parts}}
        data = xmltodict.unparse(self.xml, full_document=False).encode('utf8')

=======
        xml = Element('CompleteMultipartUpload')
        for (partNumber, etag) in sorted(self.parts.items(), key=lambda i: i[0]):
            if (etag is None):
                raise RuntimeError("Missing ETAG for part {0}".format(partNumber))
            chunk = SubElement(xml, 'Part')
            SubElement(chunk, 'PartNumber').text = str(partNumber)
            SubElement(chunk, 'ETag').text = etag

        data = xml_tostring(xml)
>>>>>>> b2c03808
        result = yield from self.bucket._request(Request("POST",
            '/' + self.key, {
                'uploadId': self.upload_id,
            }, headers={
                'CONTENT-LENGTH': str(len(data)),
                'HOST': self.bucket._host,
                'CONTENT-TYPE': 'application/xml',
            }, payload=data,
            scheme=self.bucket._scheme))
        try:
            xml = yield from result.read()
            if result.status != 200:
<<<<<<< HEAD
                raise errors.AWSException.from_bytes(result.status, xml)
            xml = xmltodict.parse(xml)['CompleteMultipartUploadResult']
            return xml
=======
                raise errors.AWSException.from_bytes(result.status, xml, self.key)
            xml = parse_xml(xml)
            return xml.find('s3:ETag', namespaces=NS)
>>>>>>> b2c03808
        finally:
            yield from result.wait_for_close()

    @asyncio.coroutine
    def close(self):
        if self._done:
            return
        self._done = True
        result = yield from self.bucket._request(Request("DELETE",
            '/' + self.key, {
                'uploadId': self.upload_id,
            }, headers={'HOST': self.bucket._host}, payload=b'', scheme=self.bucket._scheme))
        try:
            xml = yield from result.read()
            if result.status != 204:
                raise errors.AWSException.from_bytes(result.status, xml, self.key)
        finally:
            yield from result.wait_for_close()

@asyncio.coroutine
def getLocation(name, *, port=80, aws_key, aws_secret, connector=None):
    b = Bucket(name=name, port=port, aws_key=aws_key, aws_secret=aws_secret, connector=connector, signature=SIGNATURE_V2)
    request = Request("GET", "/", {'location' : None}, {'HOST': b._host}, b'')
    # whack the params field because the constructor set it wrong.
    request.params = {'location' : None}
    # whack the query_string field because the constructor set it wrong.
    request.query_string = "location"
    result = yield from b._request(request)
    try:
        data = yield from result.read()
        if result.status != 200:
            raise errors.AWSException.from_bytes(result.status, data, b._name)
        x = parse_xml(data)
        region = x.text
        if (region is None) or (len(region) == 0):
            return 'us-east-1'
        return region
    finally:
        yield from result.wait_for_close()

class Bucket(object):

    def __init__(self, name, *,
                 port=80,
                 aws_key, aws_secret,
                 aws_region='us-east-1',
                 aws_endpoint='s3.amazonaws.com',
                 signature=SIGNATURE_V4,
                 connector=None,
                 scheme='http',
                 cred_resolver=None):  # method must return the tuple: (aws_key, aws_secret)
        self._name = name
        self._connector = None
        self._aws_sign_data = {
            'aws_key': aws_key,
            'aws_secret': aws_secret,
            'aws_region': aws_region,
            'aws_service': 's3',
            'aws_bucket': name,
        }

        self._scheme = scheme
        self._host = self._name + '.' + aws_endpoint
        self._cred_resolver = cred_resolver

        if port != 80:
            self._host = self._host + ':' + str(port)

        self._signature = signature
        self._session = aiohttp.ClientSession(connector=connector)

    def _update_creds(self):
        if not self._cred_resolver: return

        self._aws_sign_data["aws_key"], self._aws_sign_data["aws_secret"] = self._cred_resolver()

    @asyncio.coroutine
    def exists(self, prefix=''):
        result = yield from self._request(Request(
            "GET",
            "/",
            {'prefix': prefix,
             'separator': '/',
             'max-keys': '1'},
            {'HOST': self._host},
            b'',
            scheme=self._scheme))
        data = yield from result.read()
        if result.status != 200:
<<<<<<< HEAD
            raise errors.AWSException.from_bytes(result.status, data)

        x = xmltodict.parse(data)['ListBucketResult']
        return any(map(Key.from_dict, x["Contents"]))
=======
            raise errors.AWSException.from_bytes(result.status, data, self._name)
        x = parse_xml(data)
        return any(map(Key.from_xml,
                        x.findall('s3:Contents', namespaces=NS)))
>>>>>>> b2c03808

    @asyncio.coroutine
    def list(self, prefix='', max_keys=1000):
        result = yield from self._request(Request(
            "GET",
            "/",
            {'prefix': prefix,
             'max-keys': str(max_keys)},
            {'HOST': self._host},
            b'',
            scheme=self._scheme
            ))
        data = (yield from result.read())
        if result.status != 200:
<<<<<<< HEAD
            raise errors.AWSException.from_bytes(result.status, data)

        x = xmltodict.parse(data)['ListBucketResult']

        if 'IsTruncated' != 'false':
            raise AssertionError("File list is truncated, use bigger max_keys")

        return list(map(Key.from_dict, x["Contents"]))

    @asyncio.coroutine
    def head(self, key):
        if isinstance(key, Key):
            key = key.key

        result = yield from self._request(Request(
            "HEAD", '/' + key, {}, {'HOST': self._host}, b'', scheme=self._scheme))

        if result.status != 200:
            xml = yield from result.read()
            raise errors.AWSException.from_bytes(
                result.status, xml)

        obj = {'Metadata': dict()}
        for h, v in result.headers.items():
            if not h.startswith('X-AMZ-META-'): continue
            obj['Metadata'][h[11:].lower()] = v  # boto3 returns keys in lowercase

        return obj

    @asyncio.coroutine
    def abort_multipart_upload(self, key, upload_id):
        if isinstance(key, Key):
            key = key.key

        result = yield from self._request(Request(
            "DELETE", '/' + key + "uploadId=" + upload_id, {}, {'HOST': self._host}, b'', scheme=self._scheme))

        try:
            if result.status != 204:
                xml = yield from result.read()
                raise errors.AWSException.from_bytes(result.status, xml)
        finally:
            result.close()

    def list_multipart_uploads_by_chunks(self, prefix='', max_uploads=1000, callback=None):
        final = False
        key_marker = ''
        upload_id_marker = ''

        @asyncio.coroutine
        def read_next():
            nonlocal final, key_marker, upload_id_marker

            query = {'uploads': '', 'max-uploads': str(max_uploads)}
            if len(prefix):
                query['prefix'] = prefix

            if len(key_marker):
                query['key-marker'] = key_marker
                query['upload-id-market'] = upload_id_marker

            result = yield from self._request(Request(
                "GET", "/", query,
                    {'HOST': self._host},
                    b'',
                    scheme=self._scheme
            ))

            data = yield from result.read()
            if result.status != 200:
                raise errors.AWSException.from_bytes(result.status, data)

            x = xmltodict.parse(data)['ListMultipartUploadsResult']

            if x['IsTruncated'] == 'false' or len(x['Upload']) == 0:
                final = True
            else:
                key_marker = x['NextKeyMarker']
                upload_id_marker = x['NextUploadIdMarker']

            return x

        while not final:
            yield read_next()
=======
            raise errors.AWSException.from_bytes(result.status, data, self._name)
        x = parse_xml(data)
        if x.find('s3:IsTruncated', namespaces=NS).text != 'false':
            raise AssertionError(
                "File list is truncated, use bigger max_keys")
        return list(map(Key.from_xml,
                        x.findall('s3:Contents', namespaces=NS)))
>>>>>>> b2c03808

    def list_by_chunks(self, prefix='', max_keys=1000):
        final = False
        marker = ''

        @asyncio.coroutine
        def read_next():
            nonlocal final, marker

            result = yield from self._request(Request(
                "GET",
                "/",
                {'prefix': prefix,
                 'max-keys': str(max_keys),
                 'marker': marker},
                {'HOST': self._host},
                b'',
                scheme=self._scheme
            ))
            data = yield from result.read()
            if result.status != 200:
<<<<<<< HEAD
                raise errors.AWSException.from_bytes(result.status, data)

            x = xmltodict.parse(data)['ListBucketResult']

            result = list(map(Key.from_dict, x['Contents'])) if "Contents" in x else []

            if x['IsTruncated'] == 'false' or len(result) == 0:
=======
                raise errors.AWSException.from_bytes(result.status, data, self._name)
            x = parse_xml(data)
            result = list(map(Key.from_xml,
                            x.findall('s3:Contents', namespaces=NS)))
            if(x.find('s3:IsTruncated', namespaces=NS).text == 'false' or
                    len(result) == 0):
>>>>>>> b2c03808
                final = True
            else:
                if 'NextMarker' not in x:  # amazon, really?
                    marker = result[-1].key
                else:
                    marker = x['NextMarker']

            return result

        while not final:
            yield read_next()

    @asyncio.coroutine
    def head(self, key, versionId=None):
        if isinstance(key, Key):
            key = key.key
        params = {} if versionId is None else {'versionId' : versionId}
        result = yield from self._request(Request(
<<<<<<< HEAD
            "GET", '/' + key, {}, {'HOST': self._host}, b'', scheme=self._scheme))
=======
            "HEAD", '/' + key, params, {'HOST': self._host}, b''))
        if result.status != 200:
            raise errors.AWSException.from_bytes(
                result.status, (yield from result.read()), key)
        return result

    @asyncio.coroutine
    def download(self, key, versionId=None):
        if isinstance(key, Key):
            key = key.key
        params = {} if versionId is None else {'versionId' : versionId}
        result = yield from self._request(Request(
            "GET", '/' + key, params, {'HOST': self._host}, b''))
>>>>>>> b2c03808
        if result.status != 200:
            raise errors.AWSException.from_bytes(
                result.status, (yield from result.read()), key)
        return result

    @asyncio.coroutine
    def upload_file(self, key, file_path):
        data = open(file_path, 'rb').read()
        yield from self.upload(key, data, len(data))

    @asyncio.coroutine
    def upload(self, key, data,
            content_length=None,
            content_type='application/octed-stream'):
        """Upload file to S3

        The `data` might be a generator or stream.

        the `content_length` is unchecked so it's responsibility of user to
        ensure that it matches data.

        Note: Riak CS doesn't allow to upload files without content_length.
        """
        if isinstance(key, Key):
            key = key.key
        if isinstance(data, str):
            data = data.encode('utf-8')

        headers = {
            'HOST': self._host,
            'CONTENT-TYPE': content_type,
            }

        if content_length is not None:
            headers['CONTENT-LENGTH'] = str(content_length)

        result = yield from self._request(Request("PUT", '/' + key, {},
            headers=headers, payload=data, scheme=self._scheme))

        try:
            if result.status != 200:
                xml = yield from result.read()
                raise errors.AWSException.from_bytes(result.status, xml, key)
            return result
        finally:
            yield from result.wait_for_close()

    @asyncio.coroutine
    def delete(self, key):
        if isinstance(key, Key):
            key = key.key
        result = yield from self._request(Request("DELETE", '/' + key, {},
            {'HOST': self._host}, b'', scheme=self._scheme))
        try:
            if result.status != 204:
                xml = yield from result.read()
                raise errors.AWSException.from_bytes(result.status, xml)
            return result
        finally:
            yield from result.wait_for_close()

    @asyncio.coroutine
    def copy(self, copy_source, key):
        if isinstance(key, Key):
            key = key.key

        result = yield from self._request(Request("PUT", '/' + key, {},
            {
                'HOST': self._host,
                'x-amz-copy-source': copy_source,
             }, b'',
            scheme=self._scheme
        ))
        try:
            xml = yield from result.read()
            if result.status != 200:
                raise errors.AWSException.from_bytes(result.status, xml)
            return xmltodict.parse(xml)["CopyObjectResult"]
        finally:
            result.close()

    @asyncio.coroutine
    def get(self, key):
        if isinstance(key, Key):
            key = key.key
        result = yield from self._request(Request(
            "GET", '/' + key, {}, {'HOST': self._host}, b'', scheme=self._scheme))
        if result.status != 200:
            raise errors.AWSException.from_bytes(
                result.status, (yield from result.read()), key)
        data = yield from result.read()
        return data

    @asyncio.coroutine
    def _request(self, req):
        self._update_creds()

        _SIGNATURES[self._signature](req, **self._aws_sign_data)
        if isinstance(req.payload, bytes):
            req.headers['CONTENT-LENGTH'] = str(len(req.payload))
        return (yield from self._session.request(req.verb, req.url,
            chunked='CONTENT-LENGTH' not in req.headers,
            headers=req.headers,
            data=req.payload))

    @asyncio.coroutine
    def upload_multipart(self, key,
            content_type='application/octed-stream',
            MultipartUpload=MultipartUpload,
            metadata={}):
        """Upload file to S3 by uploading multiple chunks"""

        if isinstance(key, Key):
            key = key.key

        q_obj = {
            'HOST': self._host,
            'CONTENT-TYPE': content_type,
        }

        for n, v in metadata.items():
            q_obj["x-amz-meta-" + n] = v

        result = yield from self._request(Request("POST",
            '/' + key, {'uploads': ''}, q_obj, payload=b'', scheme=self._scheme))

        try:
            if result.status != 200:
                xml = yield from result.read()
<<<<<<< HEAD
                raise errors.AWSException.from_bytes(result.status, xml)

=======
                raise errors.AWSException.from_bytes(result.status, xml, key)
>>>>>>> b2c03808
            xml = yield from result.read()
            xml = xmltodict.parse(xml)['InitiateMultipartUploadResult']

            upload_id = xml['UploadId']

            assert upload_id
            return MultipartUpload(self, key, upload_id)
        finally:
            yield from result.wait_for_close()<|MERGE_RESOLUTION|>--- conflicted
+++ resolved
@@ -47,31 +47,20 @@
 
 
 class Request(object):
-    def __init__(self, verb, resource, query, headers, payload, scheme='http'):
+    def __init__(self, verb, resource, query, headers, payload):
         self.verb = verb
         self.resource = amz_uriencode_slash(resource)
         self.params = query
-<<<<<<< HEAD
-
-        self.query_string = '&'.join(k + '=' + v
-            for k, v in sorted((amz_uriencode(k), amz_uriencode(v))
-=======
         self.query_string = '&'.join(k + '=' + v if v is not None else k
             for k, v in sorted((amz_uriencode(k), amz_uriencode(v) if v is not None else None)
->>>>>>> b2c03808
                                for k, v in query.items()))
 
         self.headers = headers
         self.payload = payload
         self.content_md5 = ''
-        self.scheme = scheme
 
     @property
     def url(self):
-<<<<<<< HEAD
-        return '{0.scheme}://{0.headers[HOST]}{0.resource}?{0.query_string}' \
-            .format(self)
-=======
         hostHeader = self.headers['HOST']
         hostPort = hostHeader.split(':')
         proto = 'http'
@@ -80,7 +69,6 @@
                 proto = 'https'
         return '{1}://{0.headers[HOST]}{0.resource}?{0.query_string}' \
             .format(self, proto)
->>>>>>> b2c03808
 
 
 def _hmac(key, val):
@@ -206,56 +194,19 @@
         self.bucket = bucket
         self.key = key
         self.upload_id = upload_id
-<<<<<<< HEAD
         self.parts = dict()  # num -> etag
-=======
-        self.parts = {}
->>>>>>> b2c03808
         self._done = False
         self._uri = '/' + self.key + '?uploadId=' + self.upload_id
 
     @asyncio.coroutine
-    def copy_chunk(self, copy_source, copy_source_range):
+    def add_chunk(self, data):
+        assert isinstance(data, (bytes, memoryview, bytearray, ObjectChunk)), data
+
+        # figure out how to check chunk size, all but last one
+        # assert len(data) > 5 << 30, "Chunk must be at least 5Mb"
+
         if self._done:
             raise RuntimeError("Can't add_chunk after commit or close")
-        part_num = len(self.parts) + 1
-        self.parts[part_num] = None
-
-        result = yield from self.bucket._request(Request("PUT",
-            '/' + self.key, {
-                'uploadId': self.upload_id,
-                'partNumber': str(part_num),
-            }, headers={
-                    'x-amz-copy-source': copy_source,
-                    'x-amz-copy-source-range': copy_source_range,
-                    'HOST': self.bucket._host,
-            }, payload=b'',
-            scheme=self.bucket._scheme))
-        try:
-            xml = yield from result.read()
-            if result.status != 200:
-                raise errors.AWSException.from_bytes(result.status, xml)
-
-            xml = xmltodict.parse(xml)["CopyPartResult"]
-            etag = xml["ETag"]
-            if etag.startswith("\""): etag = etag[1:-1]
-            self.parts[part_num] = etag
-        finally:
-            result.close()
-
-    @asyncio.coroutine
-    def add_chunk(self, data):
-        assert isinstance(data, (bytes, memoryview, bytearray, ObjectChunk)), data
-
-        # figure out how to check chunk size, all but last one
-        # assert len(data) > 5 << 30, "Chunk must be at least 5Mb"
-
-        if self._done:
-            raise RuntimeError("Can't add_chunk after commit or close")
-<<<<<<< HEAD
-        part_num = len(self.parts) + 1
-        self.parts[part_num] = None
-=======
         
         partNumber = len(self.parts) + 1
         self.parts[partNumber] = None
@@ -280,73 +231,39 @@
         else:
             headers['CONTENT-LENGTH'] = str(len(data))
             
->>>>>>> b2c03808
 
         result = yield from self.bucket._request(Request("PUT",
             '/' + self.key, {
                 'uploadId': self.upload_id,
-<<<<<<< HEAD
-                'partNumber': str(part_num),
-            }, headers={
-                'CONTENT-LENGTH': str(len(data)),
-                'HOST': self.bucket._host,
-                # next one aiohttp adds for us anyway, so we must put it here
-                # so it's added into signature
-                'CONTENT-TYPE': 'application/octed-stream',
-            }, payload=data,
-            scheme=self.bucket._scheme))
-        try:
-            if result.status != 200:
-                xml = yield from result.read()
-                raise errors.AWSException.from_bytes(result.status, xml)
-            etag = result.headers['ETAG']
-            self.parts[part_num] = etag
-        finally:
-            result.close()
-
-=======
                 'partNumber': str(partNumber),
             }, headers=headers, payload=data))
         try:
+            xml = yield from result.read()
             if result.status != 200:
-                xml = yield from result.read()
                 raise errors.AWSException.from_bytes(result.status, xml, self.key + ":" +str(partNumber))
             if not isCopy:
                 etag = result.headers['ETAG']   # per AWS docs get the etag from the headers
             else:
                 # Per AWS docs if copy case need to get the etag from the XML response
-                xmlBytes = yield from result.content.read()
-                responseXML = parse_xml(xmlBytes)
-                etag = responseXML.find('s3:ETag', namespaces=NS).text.strip('"')
+            	xml = xmltodict.parse(xml)["CopyPartResult"]
+            	etag = xml["ETag"]
+            	if etag.startswith("\""): etag = etag[1:-1]
         finally:
             yield from result.wait_for_close()
             
         self.parts[partNumber] = etag
         
->>>>>>> b2c03808
     @asyncio.coroutine
     def commit(self):
         if self._done:
             raise RuntimeError("Can't commit twice or after close")
         self._done = True
-<<<<<<< HEAD
 
         self.parts = [{'PartNumber': n, 'ETag': etag} for n, etag in self.parts.items()]
         self.parts = sorted(self.parts, key=lambda x: x['PartNumber'])
         self.xml = {"CompleteMultipartUpload": {'Part': self.parts}}
         data = xmltodict.unparse(self.xml, full_document=False).encode('utf8')
 
-=======
-        xml = Element('CompleteMultipartUpload')
-        for (partNumber, etag) in sorted(self.parts.items(), key=lambda i: i[0]):
-            if (etag is None):
-                raise RuntimeError("Missing ETAG for part {0}".format(partNumber))
-            chunk = SubElement(xml, 'Part')
-            SubElement(chunk, 'PartNumber').text = str(partNumber)
-            SubElement(chunk, 'ETag').text = etag
-
-        data = xml_tostring(xml)
->>>>>>> b2c03808
         result = yield from self.bucket._request(Request("POST",
             '/' + self.key, {
                 'uploadId': self.upload_id,
@@ -354,20 +271,13 @@
                 'CONTENT-LENGTH': str(len(data)),
                 'HOST': self.bucket._host,
                 'CONTENT-TYPE': 'application/xml',
-            }, payload=data,
-            scheme=self.bucket._scheme))
+            }, payload=data))
         try:
             xml = yield from result.read()
             if result.status != 200:
-<<<<<<< HEAD
-                raise errors.AWSException.from_bytes(result.status, xml)
+                raise errors.AWSException.from_bytes(result.status, xml, self.key)
             xml = xmltodict.parse(xml)['CompleteMultipartUploadResult']
             return xml
-=======
-                raise errors.AWSException.from_bytes(result.status, xml, self.key)
-            xml = parse_xml(xml)
-            return xml.find('s3:ETag', namespaces=NS)
->>>>>>> b2c03808
         finally:
             yield from result.wait_for_close()
 
@@ -379,7 +289,7 @@
         result = yield from self.bucket._request(Request("DELETE",
             '/' + self.key, {
                 'uploadId': self.upload_id,
-            }, headers={'HOST': self.bucket._host}, payload=b'', scheme=self.bucket._scheme))
+            }, headers={'HOST': self.bucket._host}, payload=b''))
         try:
             xml = yield from result.read()
             if result.status != 204:
@@ -400,8 +310,9 @@
         data = yield from result.read()
         if result.status != 200:
             raise errors.AWSException.from_bytes(result.status, data, b._name)
-        x = parse_xml(data)
-        region = x.text
+
+		xml = xmltodict.parse(xml)['LocationConstraint']
+        region = xml
         if (region is None) or (len(region) == 0):
             return 'us-east-1'
         return region
@@ -417,7 +328,6 @@
                  aws_endpoint='s3.amazonaws.com',
                  signature=SIGNATURE_V4,
                  connector=None,
-                 scheme='http',
                  cred_resolver=None):  # method must return the tuple: (aws_key, aws_secret)
         self._name = name
         self._connector = None
@@ -429,7 +339,6 @@
             'aws_bucket': name,
         }
 
-        self._scheme = scheme
         self._host = self._name + '.' + aws_endpoint
         self._cred_resolver = cred_resolver
 
@@ -453,21 +362,12 @@
              'separator': '/',
              'max-keys': '1'},
             {'HOST': self._host},
-            b'',
-            scheme=self._scheme))
+            b''))
         data = yield from result.read()
         if result.status != 200:
-<<<<<<< HEAD
-            raise errors.AWSException.from_bytes(result.status, data)
-
+            raise errors.AWSException.from_bytes(result.status, data, self._name)
         x = xmltodict.parse(data)['ListBucketResult']
         return any(map(Key.from_dict, x["Contents"]))
-=======
-            raise errors.AWSException.from_bytes(result.status, data, self._name)
-        x = parse_xml(data)
-        return any(map(Key.from_xml,
-                        x.findall('s3:Contents', namespaces=NS)))
->>>>>>> b2c03808
 
     @asyncio.coroutine
     def list(self, prefix='', max_keys=1000):
@@ -478,12 +378,10 @@
              'max-keys': str(max_keys)},
             {'HOST': self._host},
             b'',
-            scheme=self._scheme
             ))
         data = (yield from result.read())
         if result.status != 200:
-<<<<<<< HEAD
-            raise errors.AWSException.from_bytes(result.status, data)
+            raise errors.AWSException.from_bytes(result.status, data, self._name)
 
         x = xmltodict.parse(data)['ListBucketResult']
 
@@ -492,90 +390,6 @@
 
         return list(map(Key.from_dict, x["Contents"]))
 
-    @asyncio.coroutine
-    def head(self, key):
-        if isinstance(key, Key):
-            key = key.key
-
-        result = yield from self._request(Request(
-            "HEAD", '/' + key, {}, {'HOST': self._host}, b'', scheme=self._scheme))
-
-        if result.status != 200:
-            xml = yield from result.read()
-            raise errors.AWSException.from_bytes(
-                result.status, xml)
-
-        obj = {'Metadata': dict()}
-        for h, v in result.headers.items():
-            if not h.startswith('X-AMZ-META-'): continue
-            obj['Metadata'][h[11:].lower()] = v  # boto3 returns keys in lowercase
-
-        return obj
-
-    @asyncio.coroutine
-    def abort_multipart_upload(self, key, upload_id):
-        if isinstance(key, Key):
-            key = key.key
-
-        result = yield from self._request(Request(
-            "DELETE", '/' + key + "uploadId=" + upload_id, {}, {'HOST': self._host}, b'', scheme=self._scheme))
-
-        try:
-            if result.status != 204:
-                xml = yield from result.read()
-                raise errors.AWSException.from_bytes(result.status, xml)
-        finally:
-            result.close()
-
-    def list_multipart_uploads_by_chunks(self, prefix='', max_uploads=1000, callback=None):
-        final = False
-        key_marker = ''
-        upload_id_marker = ''
-
-        @asyncio.coroutine
-        def read_next():
-            nonlocal final, key_marker, upload_id_marker
-
-            query = {'uploads': '', 'max-uploads': str(max_uploads)}
-            if len(prefix):
-                query['prefix'] = prefix
-
-            if len(key_marker):
-                query['key-marker'] = key_marker
-                query['upload-id-market'] = upload_id_marker
-
-            result = yield from self._request(Request(
-                "GET", "/", query,
-                    {'HOST': self._host},
-                    b'',
-                    scheme=self._scheme
-            ))
-
-            data = yield from result.read()
-            if result.status != 200:
-                raise errors.AWSException.from_bytes(result.status, data)
-
-            x = xmltodict.parse(data)['ListMultipartUploadsResult']
-
-            if x['IsTruncated'] == 'false' or len(x['Upload']) == 0:
-                final = True
-            else:
-                key_marker = x['NextKeyMarker']
-                upload_id_marker = x['NextUploadIdMarker']
-
-            return x
-
-        while not final:
-            yield read_next()
-=======
-            raise errors.AWSException.from_bytes(result.status, data, self._name)
-        x = parse_xml(data)
-        if x.find('s3:IsTruncated', namespaces=NS).text != 'false':
-            raise AssertionError(
-                "File list is truncated, use bigger max_keys")
-        return list(map(Key.from_xml,
-                        x.findall('s3:Contents', namespaces=NS)))
->>>>>>> b2c03808
 
     def list_by_chunks(self, prefix='', max_keys=1000):
         final = False
@@ -593,52 +407,54 @@
                  'marker': marker},
                 {'HOST': self._host},
                 b'',
-                scheme=self._scheme
             ))
-            data = yield from result.read()
-            if result.status != 200:
-<<<<<<< HEAD
-                raise errors.AWSException.from_bytes(result.status, data)
-
-            x = xmltodict.parse(data)['ListBucketResult']
-
-            result = list(map(Key.from_dict, x['Contents'])) if "Contents" in x else []
-
-            if x['IsTruncated'] == 'false' or len(result) == 0:
-=======
-                raise errors.AWSException.from_bytes(result.status, data, self._name)
-            x = parse_xml(data)
-            result = list(map(Key.from_xml,
-                            x.findall('s3:Contents', namespaces=NS)))
-            if(x.find('s3:IsTruncated', namespaces=NS).text == 'false' or
-                    len(result) == 0):
->>>>>>> b2c03808
-                final = True
-            else:
-                if 'NextMarker' not in x:  # amazon, really?
-                    marker = result[-1].key
-                else:
-                    marker = x['NextMarker']
-
-            return result
+
+			try:
+	            data = yield from result.read()
+    	        if result.status != 200:
+        	        raise errors.AWSException.from_bytes(result.status, data, self._name)
+	            x = xmltodict.parse(data)['ListBucketResult']
+
+    	        result = list(map(Key.from_dict, x['Contents'])) if "Contents" in x else []
+
+        	    if x['IsTruncated'] == 'false' or len(result) == 0:
+            	    final = True
+	            else:
+    	            if 'NextMarker' not in x:  # amazon, really?
+        	            marker = result[-1].key
+            	    else:
+                	    marker = x['NextMarker']
+
+	            return result
+			finally:
+				yield from result.wait_for_close()
 
         while not final:
             yield read_next()
 
     @asyncio.coroutine
-    def head(self, key, versionId=None):
-        if isinstance(key, Key):
-            key = key.key
+    def head(self, key):
+        if isinstance(key, Key, versionId=None):
+            key = key.key
+
         params = {} if versionId is None else {'versionId' : versionId}
         result = yield from self._request(Request(
-<<<<<<< HEAD
-            "GET", '/' + key, {}, {'HOST': self._host}, b'', scheme=self._scheme))
-=======
             "HEAD", '/' + key, params, {'HOST': self._host}, b''))
-        if result.status != 200:
-            raise errors.AWSException.from_bytes(
-                result.status, (yield from result.read()), key)
-        return result
+
+		try:
+	        if result.status != 200:
+    	        xml = yield from result.read()
+        	    raise errors.AWSException.from_bytes(result.status, xml, key)
+
+	        obj = {'Metadata': dict()}
+    	    for h, v in result.headers.items():
+        	    if not h.startswith('X-AMZ-META-'): continue
+	            obj['Metadata'][h[11:].lower()] = v  # boto3 returns keys in lowercase
+		
+	        return obj
+		finally:
+			yield from result.wait_for_close()
+
 
     @asyncio.coroutine
     def download(self, key, versionId=None):
@@ -647,11 +463,14 @@
         params = {} if versionId is None else {'versionId' : versionId}
         result = yield from self._request(Request(
             "GET", '/' + key, params, {'HOST': self._host}, b''))
->>>>>>> b2c03808
-        if result.status != 200:
-            raise errors.AWSException.from_bytes(
-                result.status, (yield from result.read()), key)
-        return result
+
+		try:
+	        if result.status != 200:
+    	        raise errors.AWSException.from_bytes(
+        	        result.status, (yield from result.read()), key)
+        	return result
+		finally:
+			yield from result.wait_for_close()
 
     @asyncio.coroutine
     def upload_file(self, key, file_path):
@@ -685,7 +504,7 @@
             headers['CONTENT-LENGTH'] = str(content_length)
 
         result = yield from self._request(Request("PUT", '/' + key, {},
-            headers=headers, payload=data, scheme=self._scheme))
+            headers=headers, payload=data))
 
         try:
             if result.status != 200:
@@ -700,7 +519,7 @@
         if isinstance(key, Key):
             key = key.key
         result = yield from self._request(Request("DELETE", '/' + key, {},
-            {'HOST': self._host}, b'', scheme=self._scheme))
+            {'HOST': self._host}, b''))
         try:
             if result.status != 204:
                 xml = yield from result.read()
@@ -719,7 +538,6 @@
                 'HOST': self._host,
                 'x-amz-copy-source': copy_source,
              }, b'',
-            scheme=self._scheme
         ))
         try:
             xml = yield from result.read()
@@ -727,19 +545,23 @@
                 raise errors.AWSException.from_bytes(result.status, xml)
             return xmltodict.parse(xml)["CopyObjectResult"]
         finally:
-            result.close()
+            yield from result.wait_for_close()
 
     @asyncio.coroutine
     def get(self, key):
         if isinstance(key, Key):
             key = key.key
         result = yield from self._request(Request(
-            "GET", '/' + key, {}, {'HOST': self._host}, b'', scheme=self._scheme))
-        if result.status != 200:
-            raise errors.AWSException.from_bytes(
-                result.status, (yield from result.read()), key)
-        data = yield from result.read()
-        return data
+            "GET", '/' + key, {}, {'HOST': self._host}, b''))
+
+		try:
+	        if result.status != 200:
+    	        raise errors.AWSException.from_bytes(
+        	        result.status, (yield from result.read()), key)
+	        data = yield from result.read()
+    	    return data
+		finally:
+			yield from result.wait_for_close()
 
     @asyncio.coroutine
     def _request(self, req):
@@ -772,17 +594,12 @@
             q_obj["x-amz-meta-" + n] = v
 
         result = yield from self._request(Request("POST",
-            '/' + key, {'uploads': ''}, q_obj, payload=b'', scheme=self._scheme))
+            '/' + key, {'uploads': ''}, q_obj, payload=b''))
 
         try:
             if result.status != 200:
                 xml = yield from result.read()
-<<<<<<< HEAD
                 raise errors.AWSException.from_bytes(result.status, xml)
-
-=======
-                raise errors.AWSException.from_bytes(result.status, xml, key)
->>>>>>> b2c03808
             xml = yield from result.read()
             xml = xmltodict.parse(xml)['InitiateMultipartUploadResult']
 
@@ -791,4 +608,63 @@
             assert upload_id
             return MultipartUpload(self, key, upload_id)
         finally:
-            yield from result.wait_for_close()+            yield from result.wait_for_close()
+
+    @asyncio.coroutine
+    def abort_multipart_upload(self, key, upload_id):
+        if isinstance(key, Key):
+            key = key.key
+
+        result = yield from self._request(Request(
+            "DELETE", '/' + key + "uploadId=" + upload_id, {}, {'HOST': self._host}, b'', scheme=self._scheme))
+
+        try:
+            if result.status != 204:
+                xml = yield from result.read()
+                raise errors.AWSException.from_bytes(result.status, xml)
+        finally:
+            yield from result.wait_for_close()
+
+    def list_multipart_uploads_by_chunks(self, prefix='', max_uploads=1000, callback=None):
+        final = False
+        key_marker = ''
+        upload_id_marker = ''
+
+        @asyncio.coroutine
+        def read_next():
+            nonlocal final, key_marker, upload_id_marker
+
+            query = {'uploads': '', 'max-uploads': str(max_uploads)}
+            if len(prefix):
+                query['prefix'] = prefix
+
+            if len(key_marker):
+                query['key-marker'] = key_marker
+                query['upload-id-market'] = upload_id_marker
+
+            result = yield from self._request(Request(
+                "GET", "/", query,
+                    {'HOST': self._host},
+                    b'',
+                    scheme=self._scheme
+            ))
+
+			try:
+	            data = yield from result.read()
+	            if result.status != 200:
+	                raise errors.AWSException.from_bytes(result.status, data)
+
+	            x = xmltodict.parse(data)['ListMultipartUploadsResult']
+
+	            if x['IsTruncated'] == 'false' or len(x['Upload']) == 0:
+	                final = True
+	            else:
+	                key_marker = x['NextKeyMarker']
+	                upload_id_marker = x['NextUploadIdMarker']
+			finally:
+				yield from result.wait_for_close()
+
+            return x
+
+        while not final:
+            yield read_next()